--- conflicted
+++ resolved
@@ -29,12 +29,6 @@
         # set a time window from 2 min - 1 min in the past
         dt = UTCDateTime()
         slClient.begin_time = (dt - 120.0).formatSeedLink()
-<<<<<<< HEAD
-        slClient.end_time = (dt + 5.0).formatSeedLink()
-        print("SeedLink date-time range:", slClient.begin_time, " -> ",
-              end=' ')
-        print(slClient.end_time)
-=======
         slClient.end_time = (dt - 60.0).formatSeedLink()
         slClient.verbose = 2
         slClient.initialize()
@@ -49,7 +43,6 @@
         dt = UTCDateTime()
         slClient.begin_time = (dt - 120.0).formatSeedLink()
         slClient.end_time = (dt - 60.0).formatSeedLink()
->>>>>>> 672036af
         slClient.verbose = 2
         slClient.initialize()
         slClient.run()
