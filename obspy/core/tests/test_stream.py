# -*- coding: utf-8 -*-
from __future__ import (absolute_import, division, print_function,
                        unicode_literals)
from future.builtins import *  # NOQA

from copy import deepcopy
from obspy import UTCDateTime, Stream, Trace, read
from obspy.core.compatibility import mock
from obspy.core.stream import writePickle, readPickle, isPickle
from obspy.core.util.attribdict import AttribDict
from obspy.core.util.base import NamedTemporaryFile, getMatplotlibVersion
from obspy.xseed import Parser
from obspy.core.util.decorator import skipIf
import numpy as np
import os
import pickle
import unittest
import warnings


MATPLOTLIB_VERSION = getMatplotlibVersion()


class StreamTestCase(unittest.TestCase):
    """
    Test suite for obspy.core.stream.Stream.
    """

    def setUp(self):
        # set specific seed value such that random numbers are reproducible
        np.random.seed(815)
        header = {'network': 'BW', 'station': 'BGLD',
                  'starttime': UTCDateTime(2007, 12, 31, 23, 59, 59, 915000),
                  'npts': 412, 'sampling_rate': 200.0,
                  'channel': 'EHE'}
        trace1 = Trace(data=np.random.randint(0, 1000, 412).astype('float64'),
                       header=deepcopy(header))
        header['starttime'] = UTCDateTime(2008, 1, 1, 0, 0, 4, 35000)
        header['npts'] = 824
        trace2 = Trace(data=np.random.randint(0, 1000, 824).astype('float64'),
                       header=deepcopy(header))
        header['starttime'] = UTCDateTime(2008, 1, 1, 0, 0, 10, 215000)
        trace3 = Trace(data=np.random.randint(0, 1000, 824).astype('float64'),
                       header=deepcopy(header))
        header['starttime'] = UTCDateTime(2008, 1, 1, 0, 0, 18, 455000)
        header['npts'] = 50668
        trace4 = Trace(
            data=np.random.randint(0, 1000, 50668).astype('float64'),
            header=deepcopy(header))
        self.mseed_stream = Stream(traces=[trace1, trace2, trace3, trace4])
        header = {'network': '', 'station': 'RNON ', 'location': '',
                  'starttime': UTCDateTime(2004, 6, 9, 20, 5, 59, 849998),
                  'sampling_rate': 200.0, 'npts': 12000,
                  'channel': '  Z'}
        trace = Trace(
            data=np.random.randint(0, 1000, 12000).astype('float64'),
            header=header)
        self.gse2_stream = Stream(traces=[trace])

    @staticmethod
    def __remove_processing(st):
        """
        Helper method removing the processing information from all traces
        within a Stream object.

        Useful for testing.
        """
        for tr in st:
            if "processing" not in tr.stats:
                continue
            del tr.stats.processing

    def test_init(self):
        """
        Tests the __init__ method of the Stream object.
        """
        # empty
        st = Stream()
        self.assertEqual(len(st), 0)
        # single trace
        st = Stream(Trace())
        self.assertEqual(len(st), 1)
        # array of traces
        st = Stream([Trace(), Trace()])
        self.assertEqual(len(st), 2)

    def test_setitem(self):
        """
        Tests the __setitem__ method of the Stream object.
        """
        stream = self.mseed_stream
        stream[0] = stream[3]
        self.assertEqual(stream[0], stream[3])
        st = deepcopy(stream)
        stream[0].data[0:10] = 999
        self.assertNotEqual(st[0].data[0], 999)
        st[0] = stream[0]
        np.testing.assert_array_equal(stream[0].data[:10],
                                      np.ones(10, dtype='int') * 999)

    def test_getitem(self):
        """
        Tests the __getitem__ method of the Stream object.
        """
        stream = read()
        self.assertEqual(stream[0], stream.traces[0])
        self.assertEqual(stream[-1], stream.traces[-1])
        self.assertEqual(stream[2], stream.traces[2])
        # out of index should fail
        self.assertRaises(IndexError, stream.__getitem__, 3)
        self.assertRaises(IndexError, stream.__getitem__, -99)

    def test_add(self):
        """
        Tests the adding of two stream objects.
        """
        stream = self.mseed_stream
        self.assertEqual(4, len(stream))
        # Add the same stream object to itself.
        stream = stream + stream
        self.assertEqual(8, len(stream))
        # This will not create copies of Traces and thus the objects should
        # be identical (and the Traces attributes should be identical).
        for _i in range(4):
            self.assertEqual(stream[_i], stream[_i + 4])
            self.assertEqual(stream[_i] == stream[_i + 4], True)
            self.assertEqual(stream[_i] != stream[_i + 4], False)
            self.assertEqual(stream[_i] is stream[_i + 4], True)
            self.assertEqual(stream[_i] is not stream[_i + 4], False)
        # Now add another stream to it.
        other_stream = self.gse2_stream
        self.assertEqual(1, len(other_stream))
        new_stream = stream + other_stream
        self.assertEqual(9, len(new_stream))
        # The traces of all streams are copied.
        for _i in range(8):
            self.assertEqual(new_stream[_i], stream[_i])
            self.assertEqual(new_stream[_i] is stream[_i], True)
        # Also test for the newly added stream.
        self.assertEqual(new_stream[8], other_stream[0])
        self.assertEqual(new_stream[8].stats, other_stream[0].stats)
        np.testing.assert_array_equal(new_stream[8].data, other_stream[0].data)
        # adding something else than stream or trace results into TypeError
        self.assertRaises(TypeError, stream.__add__, 1)
        self.assertRaises(TypeError, stream.__add__, 'test')

    def test_iadd(self):
        """
        Tests the __iadd__ method of the Stream objects.
        """
        stream = self.mseed_stream
        self.assertEqual(4, len(stream))
        other_stream = self.gse2_stream
        self.assertEqual(1, len(other_stream))
        # Add the other stream to the stream.
        stream += other_stream
        # This will leave the Traces of the new stream and create a deepcopy of
        # the other Stream's Traces
        self.assertEqual(5, len(stream))
        self.assertEqual(other_stream[0], stream[-1])
        self.assertEqual(other_stream[0].stats, stream[-1].stats)
        np.testing.assert_array_equal(other_stream[0].data, stream[-1].data)
        # adding something else than stream or trace results into TypeError
        self.assertRaises(TypeError, stream.__iadd__, 1)
        self.assertRaises(TypeError, stream.__iadd__, 'test')

    def test_mul(self):
        """
        Tests the __mul__ method of the Stream objects.
        """
        st = Stream(Trace())
        self.assertEqual(len(st), 1)
        st = st * 4
        self.assertEqual(len(st), 4)
        # multiplying by something else than an integer results into TypeError
        self.assertRaises(TypeError, st.__mul__, 1.2345)
        self.assertRaises(TypeError, st.__mul__, 'test')

    def test_addTraceToStream(self):
        """
        Tests using a Trace on __add__ and __iadd__ methods of the Stream.
        """
        st0 = read()
        st1 = st0[0:2]
        tr = st0[2]
        # __add__
        self.assertEqual(st1.__add__(tr), st0)
        self.assertEqual(st1 + tr, st0)
        # __iadd__
        st1 += tr
        self.assertEqual(st1, st0)

    def test_append(self):
        """
        Tests the append method of the Stream object.
        """
        stream = self.mseed_stream
        # Check current count of traces
        self.assertEqual(len(stream), 4)
        # Append first traces to the Stream object.
        stream.append(stream[0])
        self.assertEqual(len(stream), 5)
        # This is supposed to make a deepcopy of the Trace and thus the two
        # Traces are not identical.
        self.assertEqual(stream[0], stream[-1])
        # But the attributes and data values should be identical.
        self.assertEqual(stream[0].stats, stream[-1].stats)
        np.testing.assert_array_equal(stream[0].data, stream[-1].data)
        # Append the same again
        stream.append(stream[0])
        self.assertEqual(len(stream), 6)
        # Now the two objects should be identical.
        self.assertEqual(stream[0], stream[-1])
        # Using append with a list of Traces, or int, or ... should fail.
        self.assertRaises(TypeError, stream.append, stream[:])
        self.assertRaises(TypeError, stream.append, 1)
        self.assertRaises(TypeError, stream.append, stream[0].data)

    def test_countAndLen(self):
        """
        Tests the count and __len__ methods of the Stream object.
        """
        # empty stream without traces
        stream = Stream()
        self.assertEqual(len(stream), 0)
        self.assertEqual(stream.count(), 0)
        # stream with traces
        stream = read()
        self.assertEqual(len(stream), 3)
        self.assertEqual(stream.count(), 3)

    def test_extend(self):
        """
        Tests the extend method of the Stream object.
        """
        stream = self.mseed_stream
        # Check current count of traces
        self.assertEqual(len(stream), 4)
        # Extend the Stream object with the first two traces.
        stream.extend(stream[0:2])
        self.assertEqual(len(stream), 6)
        # This is NOT supposed to make a deepcopy of the Trace and thus the two
        # Traces compare equal and are identical.
        self.assertEqual(stream[0], stream[-2])
        self.assertEqual(stream[1], stream[-1])
        self.assertTrue(stream[0] is stream[-2])
        self.assertTrue(stream[1] is stream[-1])
        # Using extend with a single Traces, or a wrong list, or ...
        # should fail.
        self.assertRaises(TypeError, stream.extend, stream[0])
        self.assertRaises(TypeError, stream.extend, 1)
        self.assertRaises(TypeError, stream.extend, [stream[0], 1])

    def test_insert(self):
        """
        Tests the insert Method of the Stream object.
        """
        stream = self.mseed_stream
        self.assertEqual(4, len(stream))
        # Insert the last Trace before the second trace.
        stream.insert(1, stream[-1])
        self.assertEqual(len(stream), 5)
        # This is supposed to make a deepcopy of the Trace and thus the two
        # Traces are not identical.
        # self.assertNotEqual(stream[1], stream[-1])
        self.assertEqual(stream[1], stream[-1])
        # But the attributes and data values should be identical.
        self.assertEqual(stream[1].stats, stream[-1].stats)
        np.testing.assert_array_equal(stream[1].data, stream[-1].data)
        # Do the same again
        stream.insert(1, stream[-1])
        self.assertEqual(len(stream), 6)
        # Now the two Traces should be identical
        self.assertEqual(stream[1], stream[-1])
        # Do the same with a list of traces this time.
        # Insert the last two Trace before the second trace.
        stream.insert(1, stream[-2:])
        self.assertEqual(len(stream), 8)
        # This is supposed to make a deepcopy of the Trace and thus the two
        # Traces are not identical.
        self.assertEqual(stream[1], stream[-2])
        self.assertEqual(stream[2], stream[-1])
        # But the attributes and data values should be identical.
        self.assertEqual(stream[1].stats, stream[-2].stats)
        np.testing.assert_array_equal(stream[1].data, stream[-2].data)
        self.assertEqual(stream[2].stats, stream[-1].stats)
        np.testing.assert_array_equal(stream[2].data, stream[-1].data)
        # Do the same again
        stream.insert(1, stream[-2:])
        self.assertEqual(len(stream), 10)
        # Now the two Traces should be identical
        self.assertEqual(stream[1], stream[-2])
        self.assertEqual(stream[2], stream[-1])
        # Using insert without a single Traces or a list of Traces should fail.
        self.assertRaises(TypeError, stream.insert, 1, 1)
        self.assertRaises(TypeError, stream.insert, stream[0], stream[0])
        self.assertRaises(TypeError, stream.insert, 1, [stream[0], 1])

    def test_getGaps(self):
        """
        Tests the getGaps method of the Stream objects.

        It is compared directly to the obspy.mseed method getGapsList which is
        assumed to be correct.
        """
        stream = self.mseed_stream
        gap_list = stream.getGaps()
        # Gaps list created with obspy.mseed
        mseed_gap_list = [
            ('BW', 'BGLD', '', 'EHE',
             UTCDateTime(2008, 1, 1, 0, 0, 1, 970000),
             UTCDateTime(2008, 1, 1, 0, 0, 4, 35000),
             2.0649999999999999, 412.0),
            ('BW', 'BGLD', '', 'EHE',
             UTCDateTime(2008, 1, 1, 0, 0, 8, 150000),
             UTCDateTime(2008, 1, 1, 0, 0, 10, 215000),
             2.0649999999999999, 412.0),
            ('BW', 'BGLD', '', 'EHE',
             UTCDateTime(2008, 1, 1, 0, 0, 14, 330000),
             UTCDateTime(2008, 1, 1, 0, 0, 18, 455000),
             4.125, 824.0)]
        # Assert the number of gaps.
        self.assertEqual(len(mseed_gap_list), len(gap_list))
        for _i in range(len(mseed_gap_list)):
            # Compare the string values directly.
            for _j in range(6):
                self.assertEqual(gap_list[_i][_j], mseed_gap_list[_i][_j])
            # The small differences are probably due to rounding errors.
            self.assertAlmostEqual(float(mseed_gap_list[_i][6]),
                                   float(gap_list[_i][6]),
                                   places=3)
            self.assertAlmostEqual(float(mseed_gap_list[_i][7]),
                                   float(gap_list[_i][7]),
                                   places=3)

    def test_getGapsMultiplexedStreams(self):
        """
        Tests the getGaps method of the Stream objects.
        """
        data = np.random.randint(0, 1000, 412)
        # different channels
        st = Stream()
        for channel in ['EHZ', 'EHN', 'EHE']:
            st.append(Trace(data=data, header={'channel': channel}))
        self.assertEqual(len(st.getGaps()), 0)
        # different locations
        st = Stream()
        for location in ['', '00', '01']:
            st.append(Trace(data=data, header={'location': location}))
        self.assertEqual(len(st.getGaps()), 0)
        # different stations
        st = Stream()
        for station in ['MANZ', 'ROTZ', 'BLAS']:
            st.append(Trace(data=data, header={'station': station}))
        self.assertEqual(len(st.getGaps()), 0)
        # different networks
        st = Stream()
        for network in ['BW', 'GE', 'GR']:
            st.append(Trace(data=data, header={'network': network}))
        self.assertEqual(len(st.getGaps()), 0)

    def test_pop(self):
        """
        Test the pop method of the Stream object.
        """
        stream = self.mseed_stream
        # Make a copy of the Traces.
        traces = deepcopy(stream[:])
        # Remove and return the last Trace.
        temp_trace = stream.pop()
        self.assertEqual(3, len(stream))
        # Assert attributes. The objects itself are not identical.
        self.assertEqual(temp_trace.stats, traces[-1].stats)
        np.testing.assert_array_equal(temp_trace.data, traces[-1].data)
        # Remove the last copied Trace.
        traces.pop()
        # Remove and return the second Trace.
        temp_trace = stream.pop(1)
        # Assert attributes. The objects itself are not identical.
        self.assertEqual(temp_trace.stats, traces[1].stats)
        np.testing.assert_array_equal(temp_trace.data, traces[1].data)
        # Remove the second copied Trace.
        traces.pop(1)
        # Compare all remaining Traces.
        self.assertEqual(2, len(stream))
        self.assertEqual(2, len(traces))
        for _i in range(len(traces)):
            self.assertEqual(traces[_i].stats, stream[_i].stats)
            np.testing.assert_array_equal(traces[_i].data, stream[_i].data)

    def test_slicing(self):
        """
        Tests the __getslice__ method of the Stream object.
        """
        stream = read()
        self.assertEqual(stream[0:], stream[0:])
        self.assertEqual(stream[:2], stream[:2])
        self.assertEqual(stream[:], stream[:])
        self.assertEqual(len(stream), 3)
        new_stream = stream[1:3]
        self.assertTrue(isinstance(new_stream, Stream))
        self.assertEqual(len(new_stream), 2)
        self.assertEqual(new_stream[0].stats, stream[1].stats)
        self.assertEqual(new_stream[1].stats, stream[2].stats)

    def test_slicingWithStep(self):
        """
        Tests the __getslice__ method of the Stream object with step.
        """
        tr1 = Trace()
        tr2 = Trace()
        tr3 = Trace()
        tr4 = Trace()
        tr5 = Trace()
        st = Stream([tr1, tr2, tr3, tr4, tr5])
        self.assertEqual(st[0:6].traces, [tr1, tr2, tr3, tr4, tr5])
        self.assertEqual(st[0:6:1].traces, [tr1, tr2, tr3, tr4, tr5])
        self.assertEqual(st[0:6:2].traces, [tr1, tr3, tr5])
        self.assertEqual(st[1:6:2].traces, [tr2, tr4])
        self.assertEqual(st[1:6:6].traces, [tr2])

    def test_slice(self):
        """
        Slice method should not loose attributes set on stream object itself.
        """
        st = read()
        st.test = 1
        st.muh = "Muh"
        st2 = st.slice(st[0].stats.starttime, st[0].stats.endtime)
        self.assertEqual(st2.test, 1)
        self.assertEqual(st2.muh, "Muh")

    def test_cutout(self):
        """
        Test cutout method of the Stream object. Compare against equivalent
        trimming operations.
        """
        t1 = UTCDateTime("2009-06-24")
        t2 = UTCDateTime("2009-08-24T00:20:06.007Z")
        t3 = UTCDateTime("2009-08-24T00:20:16.008Z")
        t4 = UTCDateTime("2011-09-11")
        st = read()
        st_cut = read()
        # 1
        st_cut.cutout(t4, t4 + 10)
        self.__remove_processing(st_cut)
        self.assertEqual(st, st_cut)
        # 2
        st_cut.cutout(t1 - 10, t1)
        self.__remove_processing(st_cut)
        self.assertEqual(st, st_cut)
        # 3
        st_cut.cutout(t1, t2)
        st.trim(starttime=t2, nearest_sample=True)
        self.__remove_processing(st_cut)
        self.__remove_processing(st)
        self.assertEqual(st, st_cut)
        # 4
        st = read()
        st_cut = read()
        st_cut.cutout(t3, t4)
        st.trim(endtime=t3, nearest_sample=True)
        self.__remove_processing(st_cut)
        self.__remove_processing(st)
        self.assertEqual(st, st_cut)
        # 5
        st = read()
        st.trim(endtime=t2, nearest_sample=True)
        tmp = read()
        tmp.trim(starttime=t3, nearest_sample=True)
        st += tmp
        st_cut = read()
        st_cut.cutout(t2, t3)
        self.__remove_processing(st_cut)
        self.__remove_processing(st)
        self.assertEqual(st, st_cut)

    def test_pop2(self):
        """
        Test the pop method of the Stream object.
        """
        trace = Trace(data=np.arange(0, 1000))
        st = Stream([trace])
        st = st + st + st + st
        self.assertEqual(len(st), 4)
        st.pop()
        self.assertEqual(len(st), 3)
        st[1].stats.station = 'MUH'
        st.pop(0)
        self.assertEqual(len(st), 2)
        self.assertEqual(st[0].stats.station, 'MUH')

    def test_remove(self):
        """
        Tests the remove method of the Stream object.
        """
        stream = self.mseed_stream
        # Make a copy of the Traces.
        stream2 = deepcopy(stream)
        # Use the remove method of the Stream object and of the list of Traces.
        stream.remove(stream[1])
        del(stream2[1])
        stream.remove(stream[-1])
        del(stream2[-1])
        # Compare remaining Streams.
        self.assertTrue(stream == stream2)

    def test_reverse(self):
        """
        Tests the reverse method of the Stream object.
        """
        stream = self.mseed_stream
        # Make a copy of the Traces.
        traces = deepcopy(stream[:])
        # Use reversing of the Stream object and of the list.
        stream.reverse()
        traces.reverse()
        # Compare all Traces.
        self.assertEqual(4, len(stream))
        self.assertEqual(4, len(traces))
        for _i in range(len(traces)):
            self.assertEqual(traces[_i].stats, stream[_i].stats)
            np.testing.assert_array_equal(traces[_i].data, stream[_i].data)

    def test_select(self):
        """
        Tests the select method of the Stream object.
        """
        # Create a list of header dictionaries.
        headers = [
            {'starttime': UTCDateTime(1990, 1, 1), 'network': 'AA',
             'station': 'ZZZZ', 'channel': 'EHZ', 'sampling_rate': 200.0,
             'npts': 100},
            {'starttime': UTCDateTime(1990, 1, 1), 'network': 'BB',
             'station': 'YYYY', 'channel': 'EHN', 'sampling_rate': 200.0,
             'npts': 100},
            {'starttime': UTCDateTime(2000, 1, 1), 'network': 'AA',
             'station': 'ZZZZ', 'channel': 'BHZ', 'sampling_rate': 20.0,
             'npts': 100},
            {'starttime': UTCDateTime(1989, 1, 1), 'network': 'BB',
             'station': 'XXXX', 'channel': 'BHN', 'sampling_rate': 20.0,
             'npts': 100},
            {'starttime': UTCDateTime(2010, 1, 1), 'network': 'AA',
             'station': 'XXXX', 'channel': 'EHZ', 'sampling_rate': 200.0,
             'npts': 100, 'location': '00'}]
        # Make stream object for test case
        traces = []
        for header in headers:
            traces.append(Trace(data=np.random.randint(0, 1000, 100),
                                header=header))
        stream = Stream(traces=traces)
        # Test cases:
        stream2 = stream.select()
        self.assertEqual(stream, stream2)
        self.assertRaises(Exception, stream.select, channel="EHZ",
                          component="N")
        stream2 = stream.select(channel='EHE')
        self.assertEqual(len(stream2), 0)
        stream2 = stream.select(channel='EHZ')
        self.assertEqual(len(stream2), 2)
        self.assertTrue(stream[0] in stream2)
        self.assertTrue(stream[4] in stream2)
        stream2 = stream.select(component='Z')
        self.assertEqual(len(stream2), 3)
        self.assertTrue(stream[0] in stream2)
        self.assertTrue(stream[2] in stream2)
        self.assertTrue(stream[4] in stream2)
        stream2 = stream.select(component='n')
        self.assertEqual(len(stream2), 2)
        self.assertTrue(stream[1] in stream2)
        self.assertTrue(stream[3] in stream2)
        stream2 = stream.select(channel='BHZ', npts=100, sampling_rate='20.0',
                                network='AA', component='Z', station='ZZZZ')
        self.assertEqual(len(stream2), 1)
        self.assertTrue(stream[2] in stream2)
        stream2 = stream.select(channel='EHZ', station="XXXX")
        self.assertEqual(len(stream2), 1)
        self.assertTrue(stream[4] in stream2)
        stream2 = stream.select(network='AA')
        self.assertEqual(len(stream2), 3)
        self.assertTrue(stream[0] in stream2)
        self.assertTrue(stream[2] in stream2)
        self.assertTrue(stream[4] in stream2)
        stream2 = stream.select(sampling_rate=20.0)
        self.assertEqual(len(stream2), 2)
        self.assertTrue(stream[2] in stream2)
        self.assertTrue(stream[3] in stream2)
        # tests for wildcarded channel:
        stream2 = stream.select(channel='B*')
        self.assertEqual(len(stream2), 2)
        self.assertTrue(stream[2] in stream2)
        self.assertTrue(stream[3] in stream2)
        stream2 = stream.select(channel='EH*')
        self.assertEqual(len(stream2), 3)
        self.assertTrue(stream[0] in stream2)
        self.assertTrue(stream[1] in stream2)
        self.assertTrue(stream[4] in stream2)
        stream2 = stream.select(channel='*Z')
        self.assertEqual(len(stream2), 3)
        self.assertTrue(stream[0] in stream2)
        self.assertTrue(stream[2] in stream2)
        self.assertTrue(stream[4] in stream2)
        # tests for other wildcard operations:
        stream2 = stream.select(station='[XY]*')
        self.assertEqual(len(stream2), 3)
        self.assertTrue(stream[1] in stream2)
        self.assertTrue(stream[3] in stream2)
        self.assertTrue(stream[4] in stream2)
        stream2 = stream.select(station='[A-Y]*')
        self.assertEqual(len(stream2), 3)
        self.assertTrue(stream[1] in stream2)
        self.assertTrue(stream[3] in stream2)
        self.assertTrue(stream[4] in stream2)
        stream2 = stream.select(station='[A-Y]??*', network='A?')
        self.assertEqual(len(stream2), 1)
        self.assertTrue(stream[4] in stream2)
        # test case insensitivity
        stream2 = stream.select(channel='BhZ', npts=100, sampling_rate='20.0',
                                network='aA', station='ZzZz',)
        self.assertEqual(len(stream2), 1)
        self.assertTrue(stream[2] in stream2)
        stream2 = stream.select(channel='e?z', network='aa', station='x?X*',
                                location='00', component='z')
        self.assertEqual(len(stream2), 1)
        self.assertTrue(stream[4] in stream2)

    def test_sort(self):
        """
        Tests the sort method of the Stream object.
        """
        # Create new Stream
        stream = Stream()
        # Create a list of header dictionaries. The sampling rate serves as a
        # unique identifier for each Trace.
        headers = [
            {'starttime': UTCDateTime(1990, 1, 1), 'network': 'AAA',
             'station': 'ZZZ', 'channel': 'XXX', 'sampling_rate': 100.0},
            {'starttime': UTCDateTime(1990, 1, 1), 'network': 'AAA',
             'station': 'YYY', 'channel': 'CCC', 'sampling_rate': 200.0},
            {'starttime': UTCDateTime(2000, 1, 1), 'network': 'AAA',
             'station': 'EEE', 'channel': 'GGG', 'sampling_rate': 300.0},
            {'starttime': UTCDateTime(1989, 1, 1), 'network': 'AAA',
             'station': 'XXX', 'channel': 'GGG', 'sampling_rate': 400.0},
            {'starttime': UTCDateTime(2010, 1, 1), 'network': 'AAA',
             'station': 'XXX', 'channel': 'FFF', 'sampling_rate': 500.0}]
        # Create a Trace object of it and append it to the Stream object.
        for _i in headers:
            new_trace = Trace(header=_i)
            stream.append(new_trace)
        # Use normal sorting.
        stream.sort()
        self.assertEqual([i.stats.sampling_rate for i in stream.traces],
                         [300.0, 500.0, 400.0, 200.0, 100.0])
        # Sort after sampling_rate.
        stream.sort(keys=['sampling_rate'])
        self.assertEqual([i.stats.sampling_rate for i in stream.traces],
                         [100.0, 200.0, 300.0, 400.0, 500.0])
        # Sort after channel and sampling rate.
        stream.sort(keys=['channel', 'sampling_rate'])
        self.assertEqual([i.stats.sampling_rate for i in stream.traces],
                         [200.0, 500.0, 300.0, 400.0, 100.0])
        # Sort after npts and sampling_rate and endtime.
        stream.sort(keys=['npts', 'sampling_rate', 'endtime'])
        self.assertEqual([i.stats.sampling_rate for i in stream.traces],
                         [100.0, 200.0, 300.0, 400.0, 500.0])
        # The same with reverted sorting
        # Use normal sorting.
        stream.sort(reverse=True)
        self.assertEqual([i.stats.sampling_rate for i in stream.traces],
                         [100.0, 200.0, 400.0, 500.0, 300.0])
        # Sort after sampling_rate.
        stream.sort(keys=['sampling_rate'], reverse=True)
        self.assertEqual([i.stats.sampling_rate for i in stream.traces],
                         [500.0, 400.0, 300.0, 200.0, 100.0])
        # Sort after channel and sampling rate.
        stream.sort(keys=['channel', 'sampling_rate'], reverse=True)
        self.assertEqual([i.stats.sampling_rate for i in stream.traces],
                         [100.0, 400.0, 300.0, 500.0, 200.0])
        # Sort after npts and sampling_rate and endtime.
        stream.sort(keys=['npts', 'sampling_rate', 'endtime'], reverse=True)
        self.assertEqual([i.stats.sampling_rate for i in stream.traces],
                         [500.0, 400.0, 300.0, 200.0, 100.0])
        # Sorting without a list or a wrong item string should fail.
        self.assertRaises(TypeError, stream.sort, keys=1)
        self.assertRaises(TypeError, stream.sort, keys='sampling_rate')
        self.assertRaises(KeyError, stream.sort, keys=['npts', 'wrong_value'])

    def test_sortingTwice(self):
        """
        Sorting twice should not change order.
        """
        stream = Stream()
        headers = [
            {'starttime': UTCDateTime(1990, 1, 1),
             'endtime': UTCDateTime(1990, 1, 2), 'network': 'AAA',
             'station': 'ZZZ', 'channel': 'XXX', 'npts': 10000,
             'sampling_rate': 100.0},
            {'starttime': UTCDateTime(1990, 1, 1),
             'endtime': UTCDateTime(1990, 1, 3), 'network': 'AAA',
             'station': 'YYY', 'channel': 'CCC', 'npts': 10000,
             'sampling_rate': 200.0},
            {'starttime': UTCDateTime(2000, 1, 1),
             'endtime': UTCDateTime(2001, 1, 2), 'network': 'AAA',
             'station': 'EEE', 'channel': 'GGG', 'npts': 1000,
             'sampling_rate': 300.0},
            {'starttime': UTCDateTime(1989, 1, 1),
             'endtime': UTCDateTime(2010, 1, 2), 'network': 'AAA',
             'station': 'XXX', 'channel': 'GGG', 'npts': 10000,
             'sampling_rate': 400.0},
            {'starttime': UTCDateTime(2010, 1, 1),
             'endtime': UTCDateTime(2011, 1, 2), 'network': 'AAA',
             'station': 'XXX', 'channel': 'FFF', 'npts': 1000,
             'sampling_rate': 500.0}]
        # Create a Trace object of it and append it to the Stream object.
        for _i in headers:
            new_trace = Trace(header=_i)
            stream.append(new_trace)
        stream.sort()
        a = [i.stats.sampling_rate for i in stream.traces]
        stream.sort()
        b = [i.stats.sampling_rate for i in stream.traces]
        # should be equal
        self.assertEqual(a, b)

    def test_mergeWithDifferentCalibrationFactors(self):
        """
        Test the merge method of the Stream object.
        """
        # 1 - different calibration factors for the same channel should fail
        tr1 = Trace(data=np.zeros(5))
        tr1.stats.calib = 1.0
        tr2 = Trace(data=np.zeros(5))
        tr2.stats.calib = 2.0
        st = Stream([tr1, tr2])
        self.assertRaises(Exception, st.merge)
        # 2 - different calibration factors for the different channels is ok
        tr1 = Trace(data=np.zeros(5))
        tr1.stats.calib = 2.00
        tr1.stats.channel = 'EHE'
        tr2 = Trace(data=np.zeros(5))
        tr2.stats.calib = 5.0
        tr2.stats.channel = 'EHZ'
        tr3 = Trace(data=np.zeros(5))
        tr3.stats.calib = 2.00
        tr3.stats.channel = 'EHE'
        tr4 = Trace(data=np.zeros(5))
        tr4.stats.calib = 5.0
        tr4.stats.channel = 'EHZ'
        st = Stream([tr1, tr2, tr3, tr4])
        st.merge()

    def test_mergeWithDifferentSamplingRates(self):
        """
        Test the merge method of the Stream object.
        """
        # 1 - different sampling rates for the same channel should fail
        tr1 = Trace(data=np.zeros(5))
        tr1.stats.sampling_rate = 200
        tr2 = Trace(data=np.zeros(5))
        tr2.stats.sampling_rate = 50
        st = Stream([tr1, tr2])
        self.assertRaises(Exception, st.merge)
        # 2 - different sampling rates for the different channels is ok
        tr1 = Trace(data=np.zeros(5))
        tr1.stats.sampling_rate = 200
        tr1.stats.channel = 'EHE'
        tr2 = Trace(data=np.zeros(5))
        tr2.stats.sampling_rate = 50
        tr2.stats.channel = 'EHZ'
        tr3 = Trace(data=np.zeros(5))
        tr3.stats.sampling_rate = 200
        tr3.stats.channel = 'EHE'
        tr4 = Trace(data=np.zeros(5))
        tr4.stats.sampling_rate = 50
        tr4.stats.channel = 'EHZ'
        st = Stream([tr1, tr2, tr3, tr4])
        st.merge()

    def test_mergeWithDifferentDatatypes(self):
        """
        Test the merge method of the Stream object.
        """
        # 1 - different dtype for the same channel should fail
        tr1 = Trace(data=np.zeros(5, dtype="int32"))
        tr2 = Trace(data=np.zeros(5, dtype="float32"))
        st = Stream([tr1, tr2])
        self.assertRaises(Exception, st.merge)
        # 2 - different sampling rates for the different channels is ok
        tr1 = Trace(data=np.zeros(5, dtype="int32"))
        tr1.stats.channel = 'EHE'
        tr2 = Trace(data=np.zeros(5, dtype="float32"))
        tr2.stats.channel = 'EHZ'
        tr3 = Trace(data=np.zeros(5, dtype="int32"))
        tr3.stats.channel = 'EHE'
        tr4 = Trace(data=np.zeros(5, dtype="float32"))
        tr4.stats.channel = 'EHZ'
        st = Stream([tr1, tr2, tr3, tr4])
        st.merge()

    def test_mergeGaps(self):
        """
        Test the merge method of the Stream object.
        """
        stream = self.mseed_stream
        start = UTCDateTime("2007-12-31T23:59:59.915000")
        end = UTCDateTime("2008-01-01T00:04:31.790000")
        self.assertEqual(len(stream), 4)
        self.assertEqual(len(stream[0]), 412)
        self.assertEqual(len(stream[1]), 824)
        self.assertEqual(len(stream[2]), 824)
        self.assertEqual(len(stream[3]), 50668)
        self.assertEqual(stream[0].stats.starttime, start)
        self.assertEqual(stream[3].stats.endtime, end)
        for i in range(4):
            self.assertEqual(stream[i].stats.sampling_rate, 200)
            self.assertEqual(stream[i].getId(), 'BW.BGLD..EHE')
        stream.verify()
        # merge it
        stream.merge()
        stream.verify()
        self.assertEqual(len(stream), 1)
        self.assertEqual(len(stream[0]), stream[0].data.size)
        self.assertEqual(stream[0].stats.starttime, start)
        self.assertEqual(stream[0].stats.endtime, end)
        self.assertEqual(stream[0].stats.sampling_rate, 200)
        self.assertEqual(stream[0].getId(), 'BW.BGLD..EHE')

    def test_mergeGaps2(self):
        """
        Test the merge method of the Stream object on two traces with a gap in
        between.
        """
        tr1 = Trace(data=np.ones(4, dtype=np.int32) * 1)
        tr2 = Trace(data=np.ones(3, dtype=np.int32) * 5)
        tr2.stats.starttime = tr1.stats.starttime + 9
        stream = Stream([tr1, tr2])
        # 1 - masked array
        # Trace 1: 1111
        # Trace 2:          555
        # 1 + 2  : 1111-----555
        st = stream.copy()
        st.merge()
        self.assertEqual(len(st), 1)
        self.assertTrue(isinstance(st[0].data, np.ma.masked_array))
        self.assertEqual(st[0].data.tolist(),
                         [1, 1, 1, 1, None, None, None, None, None, 5, 5, 5])
        # 2 - fill in zeros
        # Trace 1: 1111
        # Trace 2:          555
        # 1 + 2  : 111100000555
        st = stream.copy()
        st.merge(fill_value=0)
        self.assertEqual(len(st), 1)
        self.assertTrue(isinstance(st[0].data, np.ndarray))
        self.assertEqual(st[0].data.tolist(),
                         [1, 1, 1, 1, 0, 0, 0, 0, 0, 5, 5, 5])
        # 2b - fill in some other user-defined value
        # Trace 1: 1111
        # Trace 2:          555
        # 1 + 2  : 111199999555
        st = stream.copy()
        st.merge(fill_value=9)
        self.assertEqual(len(st), 1)
        self.assertTrue(isinstance(st[0].data, np.ndarray))
        self.assertEqual(st[0].data.tolist(),
                         [1, 1, 1, 1, 9, 9, 9, 9, 9, 5, 5, 5])
        # 3 - use last value of first trace
        # Trace 1: 1111
        # Trace 2:          555
        # 1 + 2  : 111111111555
        st = stream.copy()
        st.merge(fill_value='latest')
        self.assertEqual(len(st), 1)
        self.assertTrue(isinstance(st[0].data, np.ndarray))
        self.assertEqual(st[0].data.tolist(),
                         [1, 1, 1, 1, 1, 1, 1, 1, 1, 5, 5, 5])
        # 4 - interpolate
        # Trace 1: 1111
        # Trace 2:          555
        # 1 + 2  : 111112334555
        st = stream.copy()
        st.merge(fill_value='interpolate')
        self.assertEqual(len(st), 1)
        self.assertTrue(isinstance(st[0].data, np.ndarray))
        self.assertEqual(st[0].data.tolist(),
                         [1, 1, 1, 1, 1, 2, 3, 3, 4, 5, 5, 5])

    def test_split(self):
        """
        Testing splitting of streams containing masked arrays.
        """
        # 1 - create a Stream with gaps
        tr1 = Trace(data=np.ones(4, dtype=np.int32) * 1)
        tr2 = Trace(data=np.ones(3, dtype=np.int32) * 5)
        tr2.stats.starttime = tr1.stats.starttime + 9
        st = Stream([tr1, tr2])
        st.merge()
        self.assertTrue(isinstance(st[0].data, np.ma.masked_array))
        # now we split again
        st2 = st.split()
        self.assertEqual(len(st2), 2)
        self.assertTrue(isinstance(st2[0].data, np.ndarray))
        self.assertTrue(isinstance(st2[1].data, np.ndarray))
        self.assertEqual(st2[0].data.tolist(), [1, 1, 1, 1])
        self.assertEqual(st2[1].data.tolist(), [5, 5, 5])
        # 2 - use default example
        st = self.mseed_stream
        st.merge()
        self.assertTrue(isinstance(st[0].data, np.ma.masked_array))
        # now we split again
        st2 = st.split()
        self.assertEqual(len(st2), 4)
        self.assertEqual(len(st2[0]), 412)
        self.assertEqual(len(st2[1]), 824)
        self.assertEqual(len(st2[2]), 824)
        self.assertEqual(len(st2[3]), 50668)
        self.assertEqual(st2[0].stats.starttime,
                         UTCDateTime("2007-12-31T23:59:59.915000"))
        self.assertEqual(st2[3].stats.endtime,
                         UTCDateTime("2008-01-01T00:04:31.790000"))
        for i in range(4):
            self.assertEqual(st2[i].stats.sampling_rate, 200)
            self.assertEqual(st2[i].getId(), 'BW.BGLD..EHE')

    def test_mergeOverlapsDefaultMethod(self):
        """
        Test the merge method of the Stream object.
        """
        # 1 - overlapping trace with differing data
        # Trace 1: 0000000
        # Trace 2:      1111111
        # 1 + 2  : 00000--11111
        tr1 = Trace(data=np.zeros(7))
        tr2 = Trace(data=np.ones(7))
        tr2.stats.starttime = tr1.stats.starttime + 5
        st = Stream([tr1, tr2])
        st.merge()
        self.assertEqual(len(st), 1)
        self.assertTrue(isinstance(st[0].data, np.ma.masked_array))
        self.assertEqual(st[0].data.tolist(),
                         [0, 0, 0, 0, 0, None, None, 1, 1, 1, 1, 1])
        # 2 - overlapping trace with same data
        # Trace 1: 0123456
        # Trace 2:      56789
        # 1 + 2  : 0123456789
        tr1 = Trace(data=np.arange(7))
        tr2 = Trace(data=np.arange(5, 10))
        tr2.stats.starttime = tr1.stats.starttime + 5
        st = Stream([tr1, tr2])
        st.merge()
        self.assertEqual(len(st), 1)
        self.assertTrue(isinstance(st[0].data, np.ndarray))
        np.testing.assert_array_equal(st[0].data, np.arange(10))
        #
        # 3 - contained overlap with same data
        # Trace 1: 0123456789
        # Trace 2:      56
        # 1 + 2  : 0123456789
        tr1 = Trace(data=np.arange(10))
        tr2 = Trace(data=np.arange(5, 7))
        tr2.stats.starttime = tr1.stats.starttime + 5
        st = Stream([tr1, tr2])
        st.merge()
        self.assertEqual(len(st), 1)
        self.assertTrue(isinstance(st[0].data, np.ndarray))
        np.testing.assert_array_equal(st[0].data, np.arange(10))
        #
        # 4 - contained overlap with differing data
        # Trace 1: 0000000000
        # Trace 2:      11
        # 1 + 2  : 00000--000
        tr1 = Trace(data=np.zeros(10))
        tr2 = Trace(data=np.ones(2))
        tr2.stats.starttime = tr1.stats.starttime + 5
        st = Stream([tr1, tr2])
        st.merge()
        self.assertEqual(len(st), 1)
        self.assertTrue(isinstance(st[0].data, np.ma.masked_array))
        self.assertEqual(st[0].data.tolist(),
                         [0, 0, 0, 0, 0, None, None, 0, 0, 0])

    def test_tabCompletionTrace(self):
        """
        Test tab completion of Trace object.
        """
        tr = Trace()
        self.assertTrue('sampling_rate' in dir(tr.stats))
        self.assertTrue('npts' in dir(tr.stats))
        self.assertTrue('station' in dir(tr.stats))
        self.assertTrue('starttime' in dir(tr.stats))
        self.assertTrue('endtime' in dir(tr.stats))
        self.assertTrue('calib' in dir(tr.stats))
        self.assertTrue('delta' in dir(tr.stats))

    def test_bugfixMergeDropTraceIfAlreadyContained(self):
        """
        Trace data already existing in another trace and ending on the same
        endtime was not correctly merged until now.
        """
        trace1 = Trace(data=np.empty(10))
        trace2 = Trace(data=np.empty(2))
        trace2.stats.starttime = trace1.stats.endtime - trace1.stats.delta
        st = Stream([trace1, trace2])
        st.merge()

    def test_bugfixMergeMultipleTraces1(self):
        """
        Bugfix for merging multiple traces in a row.
        """
        # create a stream with multiple traces overlapping
        trace1 = Trace(data=np.empty(10))
        traces = [trace1]
        for _ in range(10):
            trace = Trace(data=np.empty(10))
            trace.stats.starttime = \
                traces[-1].stats.endtime - trace1.stats.delta
            traces.append(trace)
        st = Stream(traces)
        st.merge()

    def test_bugfixMergeMultipleTraces2(self):
        """
        Bugfix for merging multiple traces in a row.
        """
        trace1 = Trace(data=np.empty(4190864))
        trace1.stats.sampling_rate = 200
        trace1.stats.starttime = UTCDateTime("2010-01-21T00:00:00.015000Z")
        trace2 = Trace(data=np.empty(603992))
        trace2.stats.sampling_rate = 200
        trace2.stats.starttime = UTCDateTime("2010-01-21T05:49:14.330000Z")
        trace3 = Trace(data=np.empty(222892))
        trace3.stats.sampling_rate = 200
        trace3.stats.starttime = UTCDateTime("2010-01-21T06:39:33.280000Z")
        st = Stream([trace1, trace2, trace3])
        st.merge()

    def test_mergeWithSmallSamplingRate(self):
        """
        Bugfix for merging multiple traces with very small sampling rate.
        """
        # create traces
        np.random.seed(815)
        trace1 = Trace(data=np.random.randn(1441))
        trace1.stats.delta = 60.0
        trace1.stats.starttime = UTCDateTime("2009-02-01T00:00:02.995000Z")
        trace2 = Trace(data=np.random.randn(1441))
        trace2.stats.delta = 60.0
        trace2.stats.starttime = UTCDateTime("2009-02-02T00:00:12.095000Z")
        trace3 = Trace(data=np.random.randn(1440))
        trace3.stats.delta = 60.0
        trace3.stats.starttime = UTCDateTime("2009-02-03T00:00:16.395000Z")
        trace4 = Trace(data=np.random.randn(1440))
        trace4.stats.delta = 60.0
        trace4.stats.starttime = UTCDateTime("2009-02-04T00:00:11.095000Z")
        # create stream
        st = Stream([trace1, trace2, trace3, trace4])
        # merge
        st.merge()
        # compare results
        self.assertEqual(len(st), 1)
        self.assertEqual(st[0].stats.delta, 60.0)
        self.assertEqual(st[0].stats.starttime, trace1.stats.starttime)
        # endtime of last trace
        endtime = trace1.stats.starttime + \
            (4 * 1440 - 1) * trace1.stats.delta
        self.assertEqual(st[0].stats.endtime, endtime)

    def test_mergeOverlapsMethod1(self):
        """
        Test merging with method = 1.
        """
        # Test merging three traces.
        trace1 = Trace(data=np.ones(10))
        trace2 = Trace(data=10 * np.ones(11))
        trace3 = Trace(data=2 * np.ones(20))
        st = Stream([trace1, trace2, trace3])
        st.merge(method=1)
        np.testing.assert_array_equal(st[0].data, 2 * np.ones(20))
        # Any contained traces with different data will be discarded::
        #
        #    Trace 1: 111111111111 (contained trace)
        #    Trace 2:     55
        #    1 + 2  : 111111111111
        trace1 = Trace(data=np.ones(12))
        trace2 = Trace(data=5 * np.ones(2))
        trace2.stats.starttime += 4
        st = Stream([trace1, trace2])
        st.merge(method=1)
        np.testing.assert_array_equal(st[0].data, np.ones(12))
        # No interpolation (``interpolation_samples=0``)::
        #
        #    Trace 1: 11111111
        #    Trace 2:     55555555
        #    1 + 2  : 111155555555
        trace1 = Trace(data=np.ones(8))
        trace2 = Trace(data=5 * np.ones(8))
        trace2.stats.starttime += 4
        st = Stream([trace1, trace2])
        st.merge(method=1)
        np.testing.assert_array_equal(st[0].data, np.array([1] * 4 + [5] * 8))
        # Interpolate first two samples (``interpolation_samples=2``)::
        #
        #     Trace 1: 00000000
        #     Trace 2:     66666666
        #     1 + 2  : 000024666666 (interpolation_samples=2)
        trace1 = Trace(data=np.zeros(8, dtype='int32'))
        trace2 = Trace(data=6 * np.ones(8, dtype='int32'))
        trace2.stats.starttime += 4
        st = Stream([trace1, trace2])
        st.merge(method=1, interpolation_samples=2)
        np.testing.assert_array_equal(st[0].data,
                                      np.array([0] * 4 + [2] + [4] + [6] * 6))
        # Interpolate all samples (``interpolation_samples=-1``)::
        #
        #     Trace 1: 00000000
        #     Trace 2:     55555555
        #     1 + 2  : 000012345555
        trace1 = Trace(data=np.zeros(8, dtype='int32'))
        trace2 = Trace(data=5 * np.ones(8, dtype='int32'))
        trace2.stats.starttime += 4
        st = Stream([trace1, trace2])
        st.merge(method=1, interpolation_samples=(-1))
        np.testing.assert_array_equal(
            st[0].data, np.array([0] * 4 + [1] + [2] + [3] + [4] + [5] * 4))
        # Interpolate all samples (``interpolation_samples=5``)::
        # Given number of samples is bigger than the actual overlap - should
        # interpolate all samples
        #
        #     Trace 1: 00000000
        #     Trace 2:     55555555
        #     1 + 2  : 000012345555
        trace1 = Trace(data=np.zeros(8, dtype='int32'))
        trace2 = Trace(data=5 * np.ones(8, dtype='int32'))
        trace2.stats.starttime += 4
        st = Stream([trace1, trace2])
        st.merge(method=1, interpolation_samples=5)
        np.testing.assert_array_equal(
            st[0].data, np.array([0] * 4 + [1] + [2] + [3] + [4] + [5] * 4))

    def test_trimRemovingEmptyTraces(self):
        """
        A stream containing several empty traces after trimming should throw
        away the empty traces.
        """
        # create Stream.
        trace1 = Trace(data=np.zeros(10))
        trace1.stats.delta = 1.0
        trace2 = Trace(data=np.ones(10))
        trace2.stats.delta = 1.0
        trace2.stats.starttime = UTCDateTime(1000)
        trace3 = Trace(data=np.arange(10))
        trace3.stats.delta = 1.0
        trace3.stats.starttime = UTCDateTime(2000)
        stream = Stream([trace1, trace2, trace3])
        stream.trim(UTCDateTime(900), UTCDateTime(1100))
        # Check if only trace2 is still in the Stream object.
        self.assertEqual(len(stream), 1)
        np.testing.assert_array_equal(np.ones(10), stream[0].data)
        self.assertEqual(stream[0].stats.starttime, UTCDateTime(1000))
        self.assertEqual(stream[0].stats.npts, 10)

    def test_trimWithSmallSamplingRate(self):
        """
        Bugfix for cutting multiple traces with very small sampling rate.
        """
        # create traces
        trace1 = Trace(data=np.empty(1441))
        trace1.stats.delta = 60.0
        trace1.stats.starttime = UTCDateTime("2009-02-01T00:00:02.995000Z")
        trace2 = Trace(data=np.empty(1441))
        trace2.stats.delta = 60.0
        trace2.stats.starttime = UTCDateTime("2009-02-02T00:00:12.095000Z")
        trace3 = Trace(data=np.empty(1440))
        trace3.stats.delta = 60.0
        trace3.stats.starttime = UTCDateTime("2009-02-03T00:00:16.395000Z")
        trace4 = Trace(data=np.empty(1440))
        trace4.stats.delta = 60.0
        trace4.stats.starttime = UTCDateTime("2009-02-04T00:00:11.095000Z")
        # create stream
        st = Stream([trace1, trace2, trace3, trace4])
        # trim
        st.trim(trace1.stats.starttime, trace4.stats.endtime)
        # compare results
        self.assertEqual(len(st), 4)
        self.assertEqual(st[0].stats.delta, 60.0)
        self.assertEqual(st[0].stats.starttime, trace1.stats.starttime)
        self.assertEqual(st[3].stats.endtime, trace4.stats.endtime)

    def test_writingMaskedArrays(self):
        """
        Writing a masked array should raise an exception.
        """
        # np.ma.masked_array with masked values
        tr = Trace(data=np.ma.masked_all(10))
        st = Stream([tr])
        self.assertRaises(NotImplementedError, st.write, 'filename', 'MSEED')
        # np.ma.masked_array without masked values
        tr = Trace(data=np.ma.ones(10))
        st = Stream([tr])
        self.assertRaises(NotImplementedError, st.write, 'filename', 'MSEED')

    def test_pickle(self):
        """
        Testing pickling of Stream objects..
        """
        tr = Trace(data=np.random.randn(1441))
        st = Stream([tr])
        st.verify()
        # protocol 0 (ASCII)
        temp = pickle.dumps(st, protocol=0)
        st2 = pickle.loads(temp)
        np.testing.assert_array_equal(st[0].data, st2[0].data)
        self.assertEqual(st[0].stats, st2[0].stats)
        # protocol 1 (old binary)
        temp = pickle.dumps(st, protocol=1)
        st2 = pickle.loads(temp)
        np.testing.assert_array_equal(st[0].data, st2[0].data)
        self.assertEqual(st[0].stats, st2[0].stats)
        # protocol 2 (new binary)
        temp = pickle.dumps(st, protocol=2)
        st2 = pickle.loads(temp)
        np.testing.assert_array_equal(st[0].data, st2[0].data)
        self.assertEqual(st[0].stats, st2[0].stats)

    def test_cpickle(self):
        """
        Testing pickling of Stream objects..
        """
        tr = Trace(data=np.random.randn(1441))
        st = Stream([tr])
        st.verify()
        # protocol 0 (ASCII)
        temp = pickle.dumps(st, protocol=0)
        st2 = pickle.loads(temp)
        np.testing.assert_array_equal(st[0].data, st2[0].data)
        self.assertEqual(st[0].stats, st2[0].stats)
        # protocol 1 (old binary)
        temp = pickle.dumps(st, protocol=1)
        st2 = pickle.loads(temp)
        np.testing.assert_array_equal(st[0].data, st2[0].data)
        self.assertEqual(st[0].stats, st2[0].stats)
        # protocol 2 (new binary)
        temp = pickle.dumps(st, protocol=2)
        st2 = pickle.loads(temp)
        np.testing.assert_array_equal(st[0].data, st2[0].data)
        self.assertEqual(st[0].stats, st2[0].stats)

    def test_isPickle(self):
        """
        Testing isPickle function.
        """
        # existing file
        st = read()
        with NamedTemporaryFile() as tf:
            st.write(tf.name, format='PICKLE')
            # check using file name
            self.assertTrue(isPickle(tf.name))
            # check using file handler
            self.assertTrue(isPickle(tf))
        # not existing files
        self.assertFalse(isPickle('/path/to/pickle.file'))
        self.assertFalse(isPickle(12345))

    def test_readWritePickle(self):
        """
        Testing readPickle and writePickle functions.
        """
        st = read()
        # write
        with NamedTemporaryFile() as tf:
            # write using file name
            writePickle(st, tf.name)
            self.assertTrue(isPickle(tf.name))
            # write using file handler
            writePickle(st, tf)
            tf.seek(0)
            self.assertTrue(isPickle(tf))
            # write using stream write method
            st.write(tf.name, format='PICKLE')
            # check and read directly
            st2 = readPickle(tf.name)
            self.assertEqual(len(st2), 3)
            np.testing.assert_array_equal(st2[0].data, st[0].data)
            # use read() with given format
            st2 = read(tf.name, format='PICKLE')
            self.assertEqual(len(st2), 3)
            np.testing.assert_array_equal(st2[0].data, st[0].data)
            # use read() and automatically detect format
            st2 = read(tf.name)
            self.assertEqual(len(st2), 3)
            np.testing.assert_array_equal(st2[0].data, st[0].data)

    def test_getGaps2(self):
        """
        Test case for issue #73.
        """
        tr1 = Trace(data=np.empty(720000))
        tr1.stats.starttime = UTCDateTime("2010-02-09T00:19:19.850000Z")
        tr1.stats.sampling_rate = 200.0
        tr1.verify()
        tr2 = Trace(data=np.empty(720000))
        tr2.stats.starttime = UTCDateTime("2010-02-09T01:19:19.850000Z")
        tr2.stats.sampling_rate = 200.0
        tr2.verify()
        tr3 = Trace(data=np.empty(720000))
        tr3.stats.starttime = UTCDateTime("2010-02-09T02:19:19.850000Z")
        tr3.stats.sampling_rate = 200.0
        tr3.verify()
        st = Stream([tr1, tr2, tr3])
        st.verify()
        # same sampling rate should have no gaps
        gaps = st.getGaps()
        self.assertEqual(len(gaps), 0)
        # different sampling rate should result in a gap
        tr3.stats.sampling_rate = 50.0
        gaps = st.getGaps()
        self.assertEqual(len(gaps), 1)
        # but different ids will be skipped (if only one trace)
        tr3.stats.station = 'MANZ'
        gaps = st.getGaps()
        self.assertEqual(len(gaps), 0)
        # multiple traces with same id will be handled again
        tr2.stats.station = 'MANZ'
        gaps = st.getGaps()
        self.assertEqual(len(gaps), 1)

    def test_comparisons(self):
        """
        Tests all rich comparison operators (==, !=, <, <=, >, >=)
        The latter four are not implemented due to ambiguous meaning and bounce
        an error.
        """
        # create test streams
        tr0 = Trace(np.arange(3))
        tr1 = Trace(np.arange(3))
        tr2 = Trace(np.arange(3), {'station': 'X'})
        tr3 = Trace(np.arange(3),
                    {'processing': ["filter:lowpass:{'freq': 10}"]})
        tr4 = Trace(np.arange(5))
        tr5 = Trace(np.arange(5), {'station': 'X'})
        tr6 = Trace(np.arange(5),
                    {'processing': ["filter:lowpass:{'freq': 10}"]})
        tr7 = Trace(np.arange(5),
                    {'processing': ["filter:lowpass:{'freq': 10}"]})
        st0 = Stream([tr0])
        st1 = Stream([tr1])
        st2 = Stream([tr0, tr1])
        st3 = Stream([tr2, tr3])
        st4 = Stream([tr1, tr2, tr3])
        st5 = Stream([tr4, tr5, tr6])
        st6 = Stream([tr0, tr6])
        st7 = Stream([tr1, tr7])
        st8 = Stream([tr7, tr1])
        st9 = Stream()
        stA = Stream()
        # tests that should raise a NotImplementedError (i.e. <=, <, >=, >)
        self.assertRaises(NotImplementedError, st1.__lt__, st1)
        self.assertRaises(NotImplementedError, st1.__le__, st1)
        self.assertRaises(NotImplementedError, st1.__gt__, st1)
        self.assertRaises(NotImplementedError, st1.__ge__, st1)
        self.assertRaises(NotImplementedError, st1.__lt__, st2)
        self.assertRaises(NotImplementedError, st1.__le__, st2)
        self.assertRaises(NotImplementedError, st1.__gt__, st2)
        self.assertRaises(NotImplementedError, st1.__ge__, st2)
        # normal tests
        for st in [st1]:
            self.assertEqual(st0 == st, True)
            self.assertEqual(st0 != st, False)
        for st in [st2, st3, st4, st5, st6, st7, st8, st9, stA]:
            self.assertEqual(st0 == st, False)
            self.assertEqual(st0 != st, True)
        for st in [st0]:
            self.assertEqual(st1 == st, True)
            self.assertEqual(st1 != st, False)
        for st in [st2, st3, st4, st5, st6, st7, st8, st9, stA]:
            self.assertEqual(st1 == st, False)
            self.assertEqual(st1 != st, True)
        for st in [st0, st1, st3, st4, st5, st6, st7, st8, st9, stA]:
            self.assertEqual(st2 == st, False)
            self.assertEqual(st2 != st, True)
        for st in [st0, st1, st2, st4, st5, st6, st7, st8, st9, stA]:
            self.assertEqual(st3 == st, False)
            self.assertEqual(st3 != st, True)
        for st in [st0, st1, st2, st3, st5, st6, st7, st8, st9, stA]:
            self.assertEqual(st4 == st, False)
            self.assertEqual(st4 != st, True)
        for st in [st0, st1, st2, st3, st4, st6, st7, st8, st9, stA]:
            self.assertEqual(st5 == st, False)
            self.assertEqual(st5 != st, True)
        for st in [st7, st8]:
            self.assertEqual(st6 == st, True)
            self.assertEqual(st6 != st, False)
        for st in [st0, st1, st2, st3, st4, st5, st9, stA]:
            self.assertEqual(st6 == st, False)
            self.assertEqual(st6 != st, True)
        for st in [st6, st8]:
            self.assertEqual(st7 == st, True)
            self.assertEqual(st7 != st, False)
        for st in [st0, st1, st2, st3, st4, st5, st9, stA]:
            self.assertEqual(st7 == st, False)
            self.assertEqual(st7 != st, True)
        for st in [st6, st7]:
            self.assertEqual(st8 == st, True)
            self.assertEqual(st8 != st, False)
        for st in [st0, st1, st2, st3, st4, st5, st9, stA]:
            self.assertEqual(st8 == st, False)
            self.assertEqual(st8 != st, True)
        for st in [stA]:
            self.assertEqual(st9 == st, True)
            self.assertEqual(st9 != st, False)
        for st in [st0, st1, st2, st3, st4, st5, st6, st7, st8]:
            self.assertEqual(st9 == st, False)
            self.assertEqual(st9 != st, True)
        for st in [st9]:
            self.assertEqual(stA == st, True)
            self.assertEqual(stA != st, False)
        for st in [st0, st1, st2, st3, st4, st5, st6, st7, st8]:
            self.assertEqual(stA == st, False)
            self.assertEqual(stA != st, True)
        # some weird tests against non-Stream objects
        for object in [0, 1, 0.0, 1.0, "", "test", True, False, [], [tr0],
                       set(), set(tr0), {}, {"test": "test"}, Trace(), None]:
            self.assertEqual(st0 == object, False)
            self.assertEqual(st0 != object, True)

    def test_trimNearestSample(self):
        """
        Tests to trim at nearest sample
        """
        head = {'sampling_rate': 1.0, 'starttime': UTCDateTime(0.0)}
        tr1 = Trace(data=np.random.randint(0, 1000, 120), header=head)
        tr2 = Trace(data=np.random.randint(0, 1000, 120), header=head)
        tr2.stats.starttime += 0.4
        st = Stream(traces=[tr1, tr2])
        # STARTTIME
        # check that trimming first selects the next best sample, and only
        # then selects the following ones
        #    |  S |    |    |
        #      |    |    |    |
        st.trim(UTCDateTime(0.6), endtime=None)
        self.assertEqual(st[0].stats.starttime.timestamp, 1.0)
        self.assertEqual(st[1].stats.starttime.timestamp, 1.4)
        # ENDTIME
        # check that trimming first selects the next best sample, and only
        # then selects the following ones
        #    |    |    |  E |
        #      |    |    |    |
        st.trim(starttime=None, endtime=UTCDateTime(2.6))
        self.assertEqual(st[0].stats.endtime.timestamp, 3.0)
        self.assertEqual(st[1].stats.endtime.timestamp, 3.4)

    def test_trimConsistentStartEndtimeNearestSample(self):
        """
        Test case for #127. It ensures that the sample sizes stay
        consistent after trimming. That is that _ltrim and _rtrim
        round in the same direction.
        """
        data = np.zeros(10)
        t = UTCDateTime(0)
        traces = []
        for delta in (0, 0.25, 0.5, 0.75, 1):
            traces.append(Trace(data.copy()))
            traces[-1].stats.starttime = t + delta
        st = Stream(traces)
        st.trim(t + 3.5, t + 6.5)
        start = [4.0, 4.25, 4.5, 3.75, 4.0]
        end = [6.0, 6.25, 6.50, 5.75, 6.0]
        for i in range(len(st)):
            self.assertEqual(3, st[i].stats.npts)
            self.assertEqual(st[i].stats.starttime.timestamp, start[i])
            self.assertEqual(st[i].stats.endtime.timestamp, end[i])

    def test_trimConsistentStartEndtimeNearestSamplePadded(self):
        """
        Test case for #127. It ensures that the sample sizes stay
        consistent after trimming. That is that _ltrim and _rtrim
        round in the same direction. Padded version.
        """
        data = np.zeros(10)
        t = UTCDateTime(0)
        traces = []
        for delta in (0, 0.25, 0.5, 0.75, 1):
            traces.append(Trace(data.copy()))
            traces[-1].stats.starttime = t + delta
        st = Stream(traces)
        st.trim(t - 3.5, t + 16.5, pad=True)
        start = [-4.0, -3.75, -3.5, -4.25, -4.0]
        end = [17.0, 17.25, 17.50, 16.75, 17.0]
        for i in range(len(st)):
            self.assertEqual(22, st[i].stats.npts)
            self.assertEqual(st[i].stats.starttime.timestamp, start[i])
            self.assertEqual(st[i].stats.endtime.timestamp, end[i])

    def test_trimConsistentStartEndtime(self):
        """
        Test case for #127. It ensures that the sample start and entimes
        stay consistent after trimming.
        """
        data = np.zeros(10)
        t = UTCDateTime(0)
        traces = []
        for delta in (0, 0.25, 0.5, 0.75, 1):
            traces.append(Trace(data.copy()))
            traces[-1].stats.starttime = t + delta
        st = Stream(traces)
        st.trim(t + 3.5, t + 6.5, nearest_sample=False)
        start = [4.00, 4.25, 3.50, 3.75, 4.00]
        end = [6.00, 6.25, 6.50, 5.75, 6.00]
        npts = [3, 3, 4, 3, 3]
        for i in range(len(st)):
            self.assertEqual(st[i].stats.npts, npts[i])
            self.assertEqual(st[i].stats.starttime.timestamp, start[i])
            self.assertEqual(st[i].stats.endtime.timestamp, end[i])

    def test_trimConsistentStartEndtimePad(self):
        """
        Test case for #127. It ensures that the sample start and entimes
        stay consistent after trimming. Padded version.
        """
        data = np.zeros(10)
        t = UTCDateTime(0)
        traces = []
        for delta in (0, 0.25, 0.5, 0.75, 1):
            traces.append(Trace(data.copy()))
            traces[-1].stats.starttime = t + delta
        st = Stream(traces)
        st.trim(t - 3.5, t + 16.5, nearest_sample=False, pad=True)
        start = [-3.00, -2.75, -3.50, -3.25, -3.00]
        end = [16.00, 16.25, 16.50, 15.75, 16.00]
        npts = [20, 20, 21, 20, 20]
        for i in range(len(st)):
            self.assertEqual(st[i].stats.npts, npts[i])
            self.assertEqual(st[i].stats.starttime.timestamp, start[i])
            self.assertEqual(st[i].stats.endtime.timestamp, end[i])

    def test_str(self):
        """
        Test case for issue #162 - print streams in a more consistent way.
        """
        tr1 = Trace()
        tr1.stats.station = "1"
        tr2 = Trace()
        tr2.stats.station = "12345"
        st = Stream([tr1, tr2])
        result = st.__str__()
        expected = "2 Trace(s) in Stream:\n" + \
                   ".1..     | 1970-01-01T00:00:00.000000Z - 1970-01-01" + \
                   "T00:00:00.000000Z | 1.0 Hz, 0 samples\n" + \
                   ".12345.. | 1970-01-01T00:00:00.000000Z - 1970-01-01" + \
                   "T00:00:00.000000Z | 1.0 Hz, 0 samples"
        self.assertEqual(result, expected)
        # streams containing more than 20 lines will be compressed
        st2 = Stream([tr1]) * 40
        result = st2.__str__()
        self.assertTrue('40 Trace(s) in Stream:' in result)
        self.assertTrue('other traces' in result)

    def test_cleanup(self):
        """
        Test case for merging traces in the stream with method=-1. This only
        should merge traces that are exactly the same or contained and exactly
        the same or directly adjacent.
        """
        tr1 = self.mseed_stream[0]
        start = tr1.stats.starttime
        end = tr1.stats.endtime
        dt = end - start
        delta = tr1.stats.delta
        # test traces that should be merged:
        # contained traces with compatible data
        tr2 = tr1.slice(start, start + dt / 3)
        tr3 = tr1.copy()
        tr4 = tr1.slice(start + dt / 4, end - dt / 4)
        # adjacent traces
        tr5 = tr1.copy()
        tr5.stats.starttime = end + delta
        tr6 = tr1.copy()
        tr6.stats.starttime = start - dt - delta
        # create overlapping traces with compatible data
        trO1 = tr1.copy()
        trO1.trim(starttime=start + 2 * delta)
        trO1.data = np.concatenate([trO1.data, np.arange(5)])
        trO2 = tr1.copy()
        trO2.trim(endtime=end - 2 * delta)
        trO2.data = np.concatenate([np.arange(5), trO2.data])
        trO2.stats.starttime -= 5 * delta

        for _i in [tr1, tr2, tr3, tr4, tr5, tr6, trO1, trO2]:
            if "processing" in _i.stats:
                del _i.stats.processing
        # test mergeable traces (contained ones)
        for trB in [tr2, tr3, tr4]:
            trA = tr1.copy()
            st = Stream([trA, trB])
            st._cleanup()
            self.assertTrue(st == Stream([tr1]))
            self.assertTrue(type(st[0].data) == np.ndarray)
        # test mergeable traces (adjacent ones)
        for trB in [tr5, tr6]:
            trA = tr1.copy()
            st = Stream([trA, trB])
            st._cleanup()
            self.assertTrue(len(st) == 1)
            self.assertTrue(type(st[0].data) == np.ndarray)
            st_result = Stream([tr1, trB])
            st_result.merge()
            self.assertTrue(st == st_result)
        # test mergeable traces (overlapping ones)
        for trB in [trO1, trO2]:
            trA = tr1.copy()
            st = Stream([trA, trB])
            st._cleanup()
            self.assertTrue(len(st) == 1)
            self.assertTrue(type(st[0].data) == np.ndarray)
            st_result = Stream([tr1, trB])
            st_result.merge()
            self.assertTrue(st == st_result)

        # test traces that should not be merged
        tr7 = tr1.copy()
        tr7.stats.sampling_rate *= 2
        tr8 = tr1.copy()
        tr8.stats.station = "AA"
        tr9 = tr1.copy()
        tr9.stats.starttime = end + 10 * delta
        # test some weird gaps near to one sample:
        tr10 = tr1.copy()
        tr10.stats.starttime = end + 0.5 * delta
        tr11 = tr1.copy()
        tr11.stats.starttime = end + 0.1 * delta
        tr12 = tr1.copy()
        tr12.stats.starttime = end + 0.8 * delta
        tr13 = tr1.copy()
        tr13.stats.starttime = end + 1.2 * delta
        # test non-mergeable traces
        for trB in [tr7, tr8, tr9, tr10, tr11, tr12, tr13]:
            trA = tr1.copy()
            st = Stream([trA, trB])
            # ignore UserWarnings
            with warnings.catch_warnings(record=True):
                warnings.simplefilter('ignore', UserWarning)
                st._cleanup()
            self.assertTrue(st == Stream([trA, trB]))

    def test_integrateAndDifferentiate(self):
        """
        Test integration and differentiation methods of stream
        """
        st1 = read()
        st2 = read()

        st1.filter('lowpass', freq=1.0)
        st2.filter('lowpass', freq=1.0)

        st1.differentiate()
        st1.integrate()
        st2.integrate()
        st2.differentiate()

        np.testing.assert_array_almost_equal(
            st1[0].data[:-1], st2[0].data[:-1], decimal=5)

    def test_cleanupNonDefaultPrecisionUTCDateTime(self):
        """
        Testing cleanup with a non-default precision of UTCDateTime.
        """
        # default precision of 6 decimals
        tr1 = Trace(data=np.ones(1000))
        tr2 = Trace(data=np.ones(1000))
        tr1.stats.starttime = UTCDateTime(0)
        tr2.stats.starttime = UTCDateTime(0) + 1000.000001
        st = Stream([tr1, tr2])
        st._cleanup()
        self.assertEqual(len(st), 2)
        # precision of 4 decimals
        UTCDateTime.DEFAULT_PRECISION = 4
        tr1 = Trace(data=np.ones(1000))
        tr2 = Trace(data=np.ones(1000))
        tr1.stats.starttime = UTCDateTime(0)
        tr2.stats.starttime = UTCDateTime(0) + 1000.000001
        st = Stream([tr1, tr2])
        st._cleanup()
        self.assertEqual(len(st), 1)
        UTCDateTime.DEFAULT_PRECISION = 6

    def test_read(self):
        """
        Testing read function.
        """
        # 1 - default example
        # dtype
        tr = read(dtype='int64')[0]
        self.assertEqual(tr.data.dtype, np.int64)
        # start-/endtime
        tr2 = read(starttime=tr.stats.starttime + 1,
                   endtime=tr.stats.endtime - 2)[0]
        self.assertEqual(tr2.stats.starttime, tr.stats.starttime + 1)
        self.assertEqual(tr2.stats.endtime, tr.stats.endtime - 2)
        # headonly
        tr = read(headonly=True)[0]
        self.assertFalse(tr.data)

        # 2 - via http
        # dtype
        tr = read('http://examples.obspy.org/test.sac', dtype='int32')[0]
        self.assertEqual(tr.data.dtype, np.int32)
        # start-/endtime
        tr2 = read('http://examples.obspy.org/test.sac',
                   starttime=tr.stats.starttime + 1,
                   endtime=tr.stats.endtime - 2)[0]
        self.assertEqual(tr2.stats.starttime, tr.stats.starttime + 1)
        self.assertEqual(tr2.stats.endtime, tr.stats.endtime - 2)
        # headonly
        tr = read('http://examples.obspy.org/test.sac', headonly=True)[0]
        self.assertFalse(tr.data)

        # 3 - some example within obspy
        # dtype
        tr = read('/path/to/slist_float.ascii', dtype='int32')[0]
        self.assertEqual(tr.data.dtype, np.int32)
        # start-/endtime
        tr2 = read('/path/to/slist_float.ascii',
                   starttime=tr.stats.starttime + 0.025,
                   endtime=tr.stats.endtime - 0.05)[0]
        self.assertEqual(tr2.stats.starttime, tr.stats.starttime + 0.025)
        self.assertEqual(tr2.stats.endtime, tr.stats.endtime - 0.05)
        # headonly
        tr = read('/path/to/slist_float.ascii', headonly=True)[0]
        self.assertFalse(tr.data)
        # not existing
        self.assertRaises(OSError, read, '/path/to/UNKNOWN')

        # 4 - file patterns
        path = os.path.dirname(__file__)
        filename = os.path.join(path, 'data', 'slist.*')
        st = read(filename)
        self.assertEqual(len(st), 2)
        # exception if no file matches file pattern
        filename = path + os.sep + 'data' + os.sep + 'NOTEXISTING.*'
        self.assertRaises(Exception, read, filename)

        # argument headonly should not be used with starttime, endtime or dtype
        with warnings.catch_warnings(record=True):
            # will usually warn only but here we force to raise an exception
            warnings.simplefilter('error', UserWarning)
            self.assertRaises(UserWarning, read, '/path/to/slist_float.ascii',
                              headonly=True, starttime=0, endtime=1)

    def test_copy(self):
        """
        Testing the copy method of the Stream object.
        """
        st = read()
        st2 = st.copy()
        self.assertTrue(st == st2)
        self.assertTrue(st2 == st)
        self.assertFalse(st is st2)
        self.assertFalse(st2 is st)
        self.assertTrue(st.traces[0] == st2.traces[0])
        self.assertFalse(st.traces[0] is st2.traces[0])

    def test_merge_with_empty_trace(self):
        """
        Merging a stream containing a empty trace with a differing sampling
        rate should not fail.
        """
        # preparing a dataset
        tr = read()[0]
        st = tr / 3
        # empty and change sampling rate of second trace
        st[1].stats.sampling_rate = 0
        st[1].data = np.array([])
        # merge
        st.merge(fill_value='interpolate')
        self.assertEqual(len(st), 1)

    def test_rotate(self):
        """
        Testing the rotate method.
        """
        st = read()
        st += st.copy()
        st[3:].normalize()
        st2 = st.copy()
        # rotate to RT and back with 6 traces
        st.rotate(method='NE->RT', back_azimuth=30)
        self.assertTrue((st[0].stats.channel[-1] + st[1].stats.channel[-1] +
                         st[2].stats.channel[-1]) == 'ZRT')
        self.assertTrue((st[3].stats.channel[-1] + st[4].stats.channel[-1] +
                         st[5].stats.channel[-1]) == 'ZRT')
        st.rotate(method='RT->NE', back_azimuth=30)
        self.assertTrue((st[0].stats.channel[-1] + st[1].stats.channel[-1] +
                         st[2].stats.channel[-1]) == 'ZNE')
        self.assertTrue((st[3].stats.channel[-1] + st[4].stats.channel[-1] +
                         st[5].stats.channel[-1]) == 'ZNE')
        self.assertTrue(np.allclose(st[0].data, st2[0].data))
        self.assertTrue(np.allclose(st[1].data, st2[1].data))
        self.assertTrue(np.allclose(st[2].data, st2[2].data))
        self.assertTrue(np.allclose(st[3].data, st2[3].data))
        self.assertTrue(np.allclose(st[4].data, st2[4].data))
        self.assertTrue(np.allclose(st[5].data, st2[5].data))
        # again, with angles given in stats and just 2 components
        st = st2.copy()
        st = st[1:3] + st[4:]
        st[0].stats.back_azimuth = 190
        st[2].stats.back_azimuth = 200
        st.rotate(method='NE->RT')
        st.rotate(method='RT->NE')
        self.assertTrue(np.allclose(st[0].data, st2[1].data))
        self.assertTrue(np.allclose(st[1].data, st2[2].data))
        # rotate to LQT and back with 6 traces
        st = st2.copy()
        st.rotate(method='ZNE->LQT', back_azimuth=100, inclination=30)
        self.assertTrue((st[0].stats.channel[-1] + st[1].stats.channel[-1] +
                         st[2].stats.channel[-1]) == 'LQT')
        st.rotate(method='LQT->ZNE', back_azimuth=100, inclination=30)
        self.assertTrue(st[0].stats.channel[-1] + st[1].stats.channel[-1] +
                        st[2].stats.channel[-1] == 'ZNE')
        self.assertTrue(np.allclose(st[0].data, st2[0].data))
        self.assertTrue(np.allclose(st[1].data, st2[1].data))
        self.assertTrue(np.allclose(st[2].data, st2[2].data))
        self.assertTrue(np.allclose(st[3].data, st2[3].data))
        self.assertTrue(np.allclose(st[4].data, st2[4].data))
        self.assertTrue(np.allclose(st[5].data, st2[5].data))

        # unknown rotate method will raise ValueError
        self.assertRaises(ValueError, st.rotate, method='UNKNOWN')
        # rotating without back_azimuth raises TypeError
        st = Stream()
        self.assertRaises(TypeError, st.rotate, method='RT->NE')
        # rotating without inclination raises TypeError for LQT-> or ZNE->
        self.assertRaises(TypeError, st.rotate, method='LQT->ZNE',
                          back_azimuth=30)
        # having traces with different timespans or sampling rates will fail
        st = read()
        st[1].stats.sampling_rate = 2.0
        self.assertRaises(ValueError, st.rotate, method='NE->RT')
        st = read()
        st[1].stats.starttime += 1
        self.assertRaises(ValueError, st.rotate, method='NE->RT')
        st = read()
        st[1].stats.sampling_rate = 2.0
        self.assertRaises(ValueError, st.rotate, method='ZNE->LQT')
        st = read()
        st[1].stats.starttime += 1
        self.assertRaises(ValueError, st.rotate, method='ZNE->LQT')

    @skipIf(not MATPLOTLIB_VERSION, 'matplotlib is not installed')
    def test_plot(self):
        """
        Tests plot method if matplotlib is installed
        """
        self.mseed_stream.plot(show=False)

    @skipIf(not MATPLOTLIB_VERSION, 'matplotlib is not installed')
    def test_spectrogram(self):
        """
        Tests spectrogram method if matplotlib is installed
        """
        self.mseed_stream.spectrogram(show=False)

    def test_deepcopy(self):
        """
        Tests __deepcopy__ method.

        http://lists.obspy.org/pipermail/obspy-users/2013-April/000451.html
        """
        # example stream
        st = read()
        # set a common header
        st[0].stats.network = 'AA'
        # set format specific header
        st[0].stats.mseed = AttribDict(dataquality='A')
        ct = deepcopy(st)
        # common header
        st[0].stats.network = 'XX'
        self.assertEqual(st[0].stats.network, 'XX')
        self.assertEqual(ct[0].stats.network, 'AA')
        # format specific headers
        st[0].stats.mseed.dataquality = 'X'
        self.assertEqual(st[0].stats.mseed.dataquality, 'X')
        self.assertEqual(ct[0].stats.mseed.dataquality, 'A')

    def test_write(self):
        # writing in unknown format raises TypeError
        st = read()
        self.assertRaises(TypeError, st.write, 'file.ext', format="UNKNOWN")

    def test_detrend(self):
        """
        Test detrend method of stream
        """
        t = np.arange(10)
        data = 0.1 * t + 1.

        tr = Trace(data=data.copy())
        st = Stream([tr, tr])
        st.detrend(type='simple')
        np.testing.assert_array_almost_equal(st[0].data, np.zeros(10))
        np.testing.assert_array_almost_equal(st[1].data, np.zeros(10))

        tr = Trace(data=data.copy())
        st = Stream([tr, tr])
        st.detrend(type='linear')
        np.testing.assert_array_almost_equal(st[0].data, np.zeros(10))
        np.testing.assert_array_almost_equal(st[1].data, np.zeros(10))

        data = np.zeros(10)
        data[3:7] = 1.

        tr = Trace(data=data.copy())
        st = Stream([tr, tr])
        st.detrend(type='simple')
        np.testing.assert_almost_equal(st[0].data[0], 0.)
        np.testing.assert_almost_equal(st[0].data[-1], 0.)
        np.testing.assert_almost_equal(st[1].data[0], 0.)
        np.testing.assert_almost_equal(st[1].data[-1], 0.)

        tr = Trace(data=data.copy())
        st = Stream([tr, tr])
        st.detrend(type='linear')
        np.testing.assert_almost_equal(st[0].data[0], -0.4)
        np.testing.assert_almost_equal(st[0].data[-1], -0.4)
        np.testing.assert_almost_equal(st[1].data[0], -0.4)
        np.testing.assert_almost_equal(st[1].data[-1], -0.4)

    def test_taper(self):
        """
        Test taper method of stream
        """
        data = np.ones(10)
        tr = Trace(data=data.copy())
        st = Stream([tr, tr])
        st.taper(max_percentage=0.05, type='cosine')
        for i in range(len(data)):
            self.assertTrue(st[0].data[i] <= 1.)
            self.assertTrue(st[0].data[i] >= 0.)
            self.assertTrue(st[1].data[i] <= 1.)
            self.assertTrue(st[1].data[i] >= 0.)

    def test_issue540(self):
        """
        Trim with pad=True and given fill value should not return a masked
        NumPy array.
        """
        # fill_value = None
        st = read()
        self.assertEqual(len(st[0]), 3000)
        st.trim(starttime=st[0].stats.starttime - 0.01,
                endtime=st[0].stats.endtime + 0.01, pad=True, fill_value=None)
        self.assertEqual(len(st[0]), 3002)
        self.assertTrue(isinstance(st[0].data, np.ma.masked_array))
        self.assertTrue(st[0].data[0] is np.ma.masked)
        self.assertTrue(st[0].data[1] is not np.ma.masked)
        self.assertTrue(st[0].data[-2] is not np.ma.masked)
        self.assertTrue(st[0].data[-1] is np.ma.masked)
        # fill_value = 999
        st = read()
        self.assertEqual(len(st[1]), 3000)
        st.trim(starttime=st[1].stats.starttime - 0.01,
                endtime=st[1].stats.endtime + 0.01, pad=True, fill_value=999)
        self.assertEqual(len(st[1]), 3002)
        self.assertFalse(isinstance(st[1].data, np.ma.masked_array))
        self.assertEqual(st[1].data[0], 999)
        self.assertEqual(st[1].data[-1], 999)
        # given fill_value but actually no padding at all
        st = read()
        self.assertEqual(len(st[2]), 3000)
        st.trim(starttime=st[2].stats.starttime, endtime=st[2].stats.endtime,
                pad=True, fill_value=-999)
        self.assertEqual(len(st[2]), 3000)
        self.assertFalse(isinstance(st[2].data, np.ma.masked_array))

    def test_method_chaining(self):
        """
        Tests that method chaining works for all methods on the Stream object
        where it is sensible.
        """
        st1 = read()[0:1]
        st2 = read()

        self.assertEqual(len(st1), 1)
        self.assertEqual(len(st2), 3)

        # Test some list like methods.
        temp_st = st1.append(st1[0].copy())\
            .extend(st2)\
            .insert(0, st1[0].copy())\
            .remove(st1[0])
        self.assertTrue(temp_st is st1)
        self.assertEqual(len(st1), 5)
        self.assertEqual(st1[0], st1[1])
        self.assertEqual(st1[2], st2[0])
        self.assertEqual(st1[3], st2[1])
        self.assertEqual(st1[4], st2[2])

        # Sort and reverse methods.
        st = st2.copy()
        st[0].stats.channel = "B"
        st[1].stats.channel = "C"
        st[2].stats.channel = "A"
        temp_st = st.sort(keys=["channel"]).reverse()
        self.assertTrue(temp_st is st)
        self.assertTrue([tr.stats.channel for tr in st], ["C", "B", "A"])

        # The others are pretty hard to properly test and probably not worth
        # the effort. A simple demonstrating that they can be chained should be
        # enough.
        temp = st.trim(st[0].stats.starttime + 1, st[0].stats.starttime + 10)\
            .decimate(factor=2, no_filter=True)\
            .resample(st[0].stats.sampling_rate / 2)\
            .simulate(paz_remove={'poles': [-0.037004 + 0.037016j,
                                            -0.037004 - 0.037016j,
                                            -251.33 + 0j],
                                  'zeros': [0j, 0j],
                                  'gain': 60077000.0,
                                  'sensitivity': 2516778400.0})\
            .filter("lowpass", freq=2.0)\
            .differentiate()\
            .integrate()\
            .merge()\
            .cutout(st[0].stats.starttime + 2, st[0].stats.starttime + 2)\
            .detrend()\
            .taper(max_percentage=0.05, type="cosine")\
            .normalize()\
            .verify()\
            .trigger(type="zdetect", nsta=20)\
            .rotate(method="NE->RT", back_azimuth=40)

        # Use the processing chain to check the results. The trim(), merge(),
        # cutout(), verify(), and rotate() methods do not have an entry in the
        # processing chain.
        pr = st[0].stats.processing

        self.assertTrue("decimate" in pr[1])
        self.assertTrue("resample" in pr[2])
        self.assertTrue("simulate" in pr[3])
        self.assertTrue("filter" in pr[4] and "lowpass" in pr[4])
        self.assertTrue("differentiate" in pr[5])
        self.assertTrue("integrate" in pr[6])
        self.assertTrue("trim" in pr[7])
        self.assertTrue("detrend" in pr[8])
        self.assertTrue("taper" in pr[9])
        self.assertTrue("normalize" in pr[10])
        self.assertTrue("trigger" in pr[11])

        self.assertTrue(temp is st)
        # Cutout duplicates the number of traces.
        self.assertTrue(len(st), 6)
        # Clearing also works for method chaining.
        self.assertEqual(len(st.clear()), 0)

    def test_simulate_seedresp_Parser(self):
        """
        Test simulate() with giving a Parser object to use for RESP information
        in evalresp.
        Also tests usage without specifying a date for response lookup
        explicitely.
        """
        st = read()
        p = Parser("/path/to/dataless.seed.BW_RJOB")
        kwargs = dict(seedresp={'filename': p, 'units': "DIS"},
                      pre_filt=(1, 2, 50, 60), waterlevel=60)
        st.simulate(**kwargs)
        for tr in st:
            tr.stats.processing.pop()

        for resp_string, stringio in p.getRESP():
            stringio.seek(0, 0)
            component = resp_string[-1]
            with NamedTemporaryFile() as tf:
                with open(tf.name, "wb") as fh:
                    fh.write(stringio.read())
                tr1 = read().select(component=component)[0]
                tr1.simulate(**kwargs)
                tr1.stats.processing.pop()
            tr2 = st.select(component=component)[0]
            self.assertEqual(tr1, tr2)

    def test_select_empty_strings(self):
        """
        Test that select works with values that evaluate True when testing with
        if (e.g. "", 0).
        """
        st = self.mseed_stream
        st[0].stats.location = "00"
        for tr in st[1:]:
            tr.stats.network = ""
            tr.stats.station = ""
            tr.stats.channel = ""
            tr.data = tr.data[0:0]
        st2 = Stream(st[1:])
        self.assertEqual(st.select(network=""), st2)
        self.assertEqual(st.select(station=""), st2)
        self.assertEqual(st.select(channel=""), st2)
        self.assertEqual(st.select(npts=0), st2)

    def test_select_short_channel_code(self):
        """
        Test that select by component only checks channel codes longer than two
        characters.
        """
        st = Stream([Trace(), Trace(), Trace(), Trace(), Trace(), Trace()])
        st[0].stats.channel = "EHZ"
        st[1].stats.channel = "HZ"
        st[2].stats.channel = "Z"
        st[3].stats.channel = "E"
        st[4].stats.channel = "N"
        st[5].stats.channel = "EHN"
        self.assertEqual(len(st.select(component="Z")), 1)
        self.assertEqual(len(st.select(component="N")), 1)
        self.assertEqual(len(st.select(component="E")), 0)

    def test_remove_response(self):
        """
        Test remove_response() method against simulate() with equivalent
        parameters to check response removal from Response object read from
        StationXML against pure evalresp providing an external RESP file.
        """
        st1 = read()
        st2 = read()
        for tr in st1:
            tr.remove_response(pre_filt=(0.1, 0.5, 30, 50))
        st2.remove_response(pre_filt=(0.1, 0.5, 30, 50))
        self.assertEqual(st1, st2)

<<<<<<< HEAD
    def test_interpolate(self):
        """
        Tests that the interpolate command is called for all traces of a
        Stream object.
        """
        st = read()
        with mock.patch("obspy.core.trace.Trace.interpolate") as patch:
            st.interpolate(sampling_rate=1.0, method="weighted_average_slopes")

        self.assertEqual(len(st), patch.call_count)
        self.assertEqual({"sampling_rate": 1.0,
                          "method": "weighted_average_slopes"},
                         patch.call_args[1])
=======
    def test_integratestream(self):
        """
        Test integration on the stream and trace
        """
        st1 = read()
        st2 = read()

        for tr in st1:
            tr.integrate(type='cumtrapz', initial=0)
        st2.integrate(type='cumtrapz', initial=0)
        self.assertEqual(st1, st2)
>>>>>>> 623efcaf


def suite():
    return unittest.makeSuite(StreamTestCase, 'test')


if __name__ == '__main__':
    unittest.main(defaultTest='suite')<|MERGE_RESOLUTION|>--- conflicted
+++ resolved
@@ -2124,7 +2124,6 @@
         st2.remove_response(pre_filt=(0.1, 0.5, 30, 50))
         self.assertEqual(st1, st2)
 
-<<<<<<< HEAD
     def test_interpolate(self):
         """
         Tests that the interpolate command is called for all traces of a
@@ -2138,7 +2137,7 @@
         self.assertEqual({"sampling_rate": 1.0,
                           "method": "weighted_average_slopes"},
                          patch.call_args[1])
-=======
+
     def test_integratestream(self):
         """
         Test integration on the stream and trace
@@ -2150,7 +2149,6 @@
             tr.integrate(type='cumtrapz', initial=0)
         st2.integrate(type='cumtrapz', initial=0)
         self.assertEqual(st1, st2)
->>>>>>> 623efcaf
 
 
 def suite():
