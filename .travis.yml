language: python
python:
  - 2.6
  - 2.7
  - 3.3
virtualenv:
  system_site_packages: true
before_install:
  - lsb_release -a # get info on the operating system
  - sudo apt-get update
  - sudo apt-get install -qq gfortran
  # numpy is installed anyway, even on py!=2.7 where system site-packages are never available. keep it here for completeness
  - sudo apt-get install -qq python-numpy
  - sudo apt-get install -qq libgeos-3.2.2 libgeos-dev libgeos-c1  # for matplotlib basemap
  - pip install --upgrade pip
  - pip install --upgrade setuptools
  - pip install wheel
  - wget -q -O - 'https://github.com/obspy/wheelhouse/archive/master.tar.gz' | tar -C /tmp -xzf -
  - if [[ $TRAVIS_PYTHON_VERSION == '2.7' ]]; then sudo apt-get install -qq python-dev python-scipy python-lxml python-sqlalchemy python-m2crypto python-mock; else pip install --use-wheel --no-index --find-links=/tmp/wheelhouse-master scipy lxml sqlalchemy m2crypto; pip install mock; fi
  - pip install https://github.com/yarikoptic/coveralls-python/archive/master.zip
  - pip install --use-mirrors geographiclib
  - pip install --use-mirrors suds-jurko
  - pip install --use-wheel --no-index --find-links=/tmp/wheelhouse-master matplotlib
  #- pip install --use-wheel --no-index --find-links=/tmp/wheelhouse-master basemap
  - pip install https://github.com/megies/basemap/archive/v1.0.7_geos_link_fix.zip
  - pip install --use-mirrors flake8
  # Future 0.11.3 has some issues and essentially does not work under Python 2.x. Older
  # versions have some other issues. The master more or less resolves them.
  # XXX: Replace once a new future version has been released!
  - pip install --use-mirrors https://github.com/PythonCharmers/python-future/archive/master.zip
  - pip freeze
install:
  - git remote add obspy git://github.com/obspy/obspy.git
  - git fetch obspy --tags
  - git fetch origin --tags
  - DEPTH=300; while [ "$(git describe 2> /dev/null)" == "" ]; do DEPTH=$(($DEPTH+200)); git fetch origin --depth=$DEPTH --quiet; done # continue fetching more older commits until git describe is able to reach the last tagged version
  - git status
  - pip install --no-deps --use-mirrors .
  - git status
script:
  # We change directories to make sure that python won't find the copy
  # of obspy in the source directory, see
  # https://github.com/numpy/numpy/blob/master/.travis.yml#L44
  - mkdir empty
  - cd empty
<<<<<<< HEAD
  - MODULELIST=`python -c "from obspy.core.util import DEFAULT_MODULES as MODULES; print('obspy.' + ',obspy.'.join(MODULES))"`
  - coverage run --source=$MODULELIST -m obspy.core.scripts.runtests -n travis-ci -r --keep-images
=======
  - MODULELIST=`python -c "from obspy.core.util import DEFAULT_MODULES as MODULES; print 'obspy.' + ',obspy.'.join(MODULES)"`
  - coverage run --source=$MODULELIST -m obspy.core.scripts.runtests -n travis-ci -r --keep-images --keep-only-failed-images
>>>>>>> 0485b54e
after_success:
  - coveralls
notifications:
    email: false
# Upload any potentially produced diffs and produced images to imgur after a test failure.
after_failure:
  - cd
  - wget "http://imgur.com/tools/imgurbash.sh"
  - for FILE in `find . -regex '.*/tests/images/testrun/.*png' | sort`; do echo $FILE; bash imgurbash.sh $FILE; done<|MERGE_RESOLUTION|>--- conflicted
+++ resolved
@@ -43,13 +43,8 @@
   # https://github.com/numpy/numpy/blob/master/.travis.yml#L44
   - mkdir empty
   - cd empty
-<<<<<<< HEAD
   - MODULELIST=`python -c "from obspy.core.util import DEFAULT_MODULES as MODULES; print('obspy.' + ',obspy.'.join(MODULES))"`
-  - coverage run --source=$MODULELIST -m obspy.core.scripts.runtests -n travis-ci -r --keep-images
-=======
-  - MODULELIST=`python -c "from obspy.core.util import DEFAULT_MODULES as MODULES; print 'obspy.' + ',obspy.'.join(MODULES)"`
   - coverage run --source=$MODULELIST -m obspy.core.scripts.runtests -n travis-ci -r --keep-images --keep-only-failed-images
->>>>>>> 0485b54e
 after_success:
   - coveralls
 notifications:
